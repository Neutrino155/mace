# <span style="font-size:larger;">MACE</span>

[![GitHub release](https://img.shields.io/github/release/ACEsuit/mace.svg)](https://GitHub.com/ACEsuit/mace/releases/)
[![Paper](https://img.shields.io/badge/Paper-NeurIPs2022-blue)](https://openreview.net/forum?id=YPpSngE-ZU)
[![License](https://img.shields.io/badge/License-MIT%202.0-blue.svg)](https://opensource.org/licenses/mit)
[![GitHub issues](https://img.shields.io/github/issues/ACEsuit/mace.svg)](https://GitHub.com/ACEsuit/mace/issues/)
[![Documentation Status](https://readthedocs.org/projects/mace/badge/)](https://mace-docs.readthedocs.io/en/latest/)

## Table of contents

- [MACE](#mace)
  - [Table of contents](#table-of-contents)
  - [About MACE](#about-mace)
  - [Documentation](#documentation)
  - [Installation](#installation)
    - [pip installation](#pip-installation)
    - [conda installation](#conda-installation)
    - [pip installation from source](#pip-installation-from-source)
  - [Usage](#usage)
    - [Training](#training)
    - [Evaluation](#evaluation)
  - [Tutorial](#tutorial)
  - [Weights and Biases for experiment tracking](#weights-and-biases-for-experiment-tracking)
  - [Pretrained Foundation Models](#pretrained-foundation-models)
    - [MACE-MP: Materials Project Force Fields](#mace-mp-materials-project-force-fields)
      - [Example usage in ASE](#example-usage-in-ase)
    - [MACE-OFF: Transferable Organic Force Fields](#mace-off-transferable-organic-force-fields)
      - [Example usage in ASE](#example-usage-in-ase-1)
    - [Finetuning foundation models](#finetuning-foundation-models)
  - [Development](#development)
  - [References](#references)
  - [Contact](#contact)
  - [License](#license)

## About MACE

MACE provides fast and accurate machine learning interatomic potentials with higher order equivariant message passing.

This repository contains the MACE reference implementation developed by
Ilyes Batatia, Gregor Simm, David Kovacs, and the group of Gabor Csanyi, and friends (see Contributors).

Also available:

- [MACE in JAX](https://github.com/ACEsuit/mace-jax), currently about 2x times faster at evaluation, but training is recommended in Pytorch for optimal performances.
- [MACE layers](https://github.com/ACEsuit/mace-layer) for constructing higher order equivariant graph neural networks for arbitrary 3D point clouds.

## Documentation

A partial documentation is available at: https://mace-docs.readthedocs.io

## Installation

Requirements:

- Python >= 3.7
<<<<<<< HEAD
- [PyTorch](https://pytorch.org/) >= 1.12 **(training with float64 is not supported with PyTorch 2.1 but is supported with 2.2 and later.)**.
=======
- [PyTorch](https://pytorch.org/) >= 1.12 **(training with float64 is not supported with PyTorch 2.1)**.
>>>>>>> 56d70334

(for openMM, use Python = 3.9)

### pip installation
This is the recommended way to install MACE. 

**First, make sure to install PyTorch.** Please refer to the [official PyTorch installation](https://pytorch.org/get-started/locally/) for the installation instructions. Select the appropriate options for your system. For GPU installation, make sure to select pip + the appropriate CUDA version for your system. For recent GPUs, the latest cuda version is usually the best choice.

To install via `pip`, follow the steps below:

```sh
pip install --upgrade pip
pip install mace-torch
```

For CPU or MPS (Apple Silicon) installation, use `pip install torch torchvision torchaudio` instead.

### conda installation from source

To install from source using `conda`, follow the steps below:
```sh
# Create a virtual environment and activate it
conda create --name mace_env
conda activate mace_env

# Install PyTorch
conda install pytorch torchvision torchaudio pytorch-cuda=11.6 -c pytorch -c nvidia

# (optional) Install MACE's dependencies from Conda as well
conda install numpy scipy matplotlib ase opt_einsum prettytable pandas e3nn

# Clone and install MACE (and all required packages)
git clone https://github.com/ACEsuit/mace.git
pip install ./mace
```
For the Pytorch version, use the appropriate version for your CUDA version.
### pip installation from source

To install via `pip`, follow the steps below:

```sh
# Create a virtual environment and activate it
python -m venv mace-venv
source mace-venv/bin/activate

# Install PyTorch (for example, for CUDA 11.6 [cu116])
pip3 install torch==2.0.1 torchvision==0.15.2 torchaudio==2.0.2 --index-url https://download.pytorch.org/whl/cu118

# Clone and install MACE (and all required packages)
git clone https://github.com/ACEsuit/mace.git
pip install ./mace
```

**Note:** The homonymous package on [PyPI](https://pypi.org/project/MACE/) has nothing to do with this one.

## Usage

### Training

To train a MACE model, you can use the `mace_run_train` script, which should be in the usual place that pip places binaries (or you can explicitly run `python3 <path_to_cloned_dir>/mace/cli/run_train.py`)

```sh
mace_run_train \
    --name="MACE_model" \
    --train_file="train.xyz" \
    --valid_fraction=0.05 \
    --test_file="test.xyz" \
    --config_type_weights='{"Default":1.0}' \
    --E0s='{1:-13.663181292231226, 6:-1029.2809654211628, 7:-1484.1187695035828, 8:-2042.0330099956639}' \
    --model="MACE" \
    --hidden_irreps='128x0e + 128x1o' \
    --r_max=5.0 \
    --batch_size=10 \
    --max_num_epochs=1500 \
    --swa \
    --start_swa=1200 \
    --ema \
    --ema_decay=0.99 \
    --amsgrad \
    --restart_latest \
    --device=cuda \
```

To give a specific validation set, use the argument `--valid_file`. To set a larger batch size for evaluating the validation set, specify `--valid_batch_size`.

To control the model's size, you need to change `--hidden_irreps`. For most applications, the recommended default model size is `--hidden_irreps='256x0e'` (meaning 256 invariant messages) or `--hidden_irreps='128x0e + 128x1o'`. If the model is not accurate enough, you can include higher order features, e.g., `128x0e + 128x1o + 128x2e`, or increase the number of channels to `256`. It is also possible to specify the model using the     `--num_channels=128` and `--max_L=1`keys. 

It is usually preferred to add the isolated atoms to the training set, rather than reading in their energies through the command line like in the example above. To label them in the training set, set `config_type=IsolatedAtom` in their info fields. If you prefer not to use or do not know the energies of the isolated atoms, you can use the option `--E0s="average"` which estimates the atomic energies using least squares regression.

If the keyword `--swa` is enabled, the energy weight of the loss is increased for the last ~20% of the training epochs (from `--start_swa` epochs). This setting usually helps lower the energy errors.

The precision can be changed using the keyword `--default_dtype`, the default is `float64` but `float32` gives a significant speed-up (usually a factor of x2 in training).

The keywords `--batch_size` and `--max_num_epochs` should be adapted based on the size of the training set. The batch size should be increased when the number of training data increases, and the number of epochs should be decreased. An heuristic for initial settings, is to consider the number of gradient update constant to 200 000, which can be computed as $\text{max-num-epochs}*\frac{\text{num-configs-training}}{\text{batch-size}}$.

The code can handle training set with heterogeneous labels, for example containing both bulk structures with stress and isolated molecules. In this example, to make the code ignore stress on molecules, append to your molecules configuration a `config_stress_weight = 0.0`.

#### Apple Silicon GPU acceleration

To use Apple Silicon GPU acceleration make sure to install the latest PyTorch version and specify `--device=mps`.

#### Multi-GPU training

For multi-GPU training, use the `--distributed` flag. This will use PyTorch's DistributedDataParallel module to train the model on multiple GPUs. Combine with on-line data loading for large datasets (see below). An example slurm script can be found in `mace/scripts/distributed_example.sbatch`.

#### YAML configuration

Option to parse all or some arguments using a YAML is available. For example, to train a model using the arguments above, you can create a YAML file `your_configs.yaml` with the following content:

```yaml
name: nacl
seed: 2024
train_file: train.xyz
swa: yes
start_swa: 1200
max_num_epochs: 1500
device: cpu
test_file: test.xyz
E0s:
  41: -1029.2809654211628
  38: -1484.1187695035828
  8: -2042.0330099956639
config_type_weights:
  Default: 1.0

```
And append to the command line `--config="your_configs.yaml"`. Any argument specified in the command line will overwrite the one in the YAML file.

### Evaluation

To evaluate your MACE model on an XYZ file, run the `mace_eval_configs`:

```sh
mace_eval_configs \
    --configs="your_configs.xyz" \
    --model="your_model.model" \
    --output="./your_output.xyz"
```

## Tutorial

You can run our [Colab tutorial](https://colab.research.google.com/drive/1D6EtMUjQPey_GkuxUAbPgld6_9ibIa-V?authuser=1#scrollTo=Z10787RE1N8T) to quickly get started with MACE.

We also have a more detailed user and developer tutorial at https://github.com/ilyes319/mace-tutorials

## On-line data loading for large datasets

If you have a large dataset that might not fit into the GPU memory it is recommended to preprocess the data on a CPU and use on-line dataloading for training the model. To preprocess your dataset specified as an xyz file run the `preprocess_data.py` script. An example is given here:

```sh
mkdir processed_data
python ./mace/scripts/preprocess_data.py \
    --train_file="/path/to/train_large.xyz" \
    --valid_fraction=0.05 \
    --test_file="/path/to/test_large.xyz" \
    --atomic_numbers="[1, 6, 7, 8, 9, 15, 16, 17, 35, 53]" \
    --r_max=4.5 \
    --h5_prefix="processed_data/" \
    --compute_statistics \
    --E0s="average" \
    --seed=123 \
```

To see all options and a little description of them run `python ./mace/scripts/preprocess_data.py --help` . The script will create a number of HDF5 files in the `processed_data` folder which can be used for training. There will be one folder for training, one for validation and a separate one for each `config_type` in the test set. To train the model use the `run_train.py` script as follows:

```sh
python ./mace/scripts/run_train.py \
    --name="MACE_on_big_data" \
    --num_workers=16 \
    --train_file="./processed_data/train.h5" \
    --valid_file="./processed_data/valid.h5" \
    --test_dir="./processed_data" \
    --statistics_file="./processed_data/statistics.json" \
    --model="ScaleShiftMACE" \
    --num_interactions=2 \
    --num_channels=128 \
    --max_L=1 \
    --correlation=3 \
    --batch_size=32 \
    --valid_batch_size=32 \
    --max_num_epochs=100 \
    --swa \
    --start_swa=60 \
    --ema \
    --ema_decay=0.99 \
    --amsgrad \
    --error_table='PerAtomMAE' \
    --device=cuda \
    --seed=123 \
```

## Weights and Biases for experiment tracking

If you would like to use MACE with Weights and Biases to log your experiments simply install with

```sh
pip install ./mace[wandb]
```

And specify the necessary keyword arguments (`--wandb`, `--wandb_project`, `--wandb_entity`, `--wandb_name`, `--wandb_log_hypers`)


## Pretrained Foundation Models

### MACE-MP: Materials Project Force Fields

We have collaborated with the Materials Project (MP) to train a universal MACE potential covering 89 elements on 1.6 M bulk crystals in the [MPTrj dataset](https://figshare.com/articles/dataset/23713842) selected from MP relaxation trajectories.
The models are releaed on GitHub at https://github.com/ACEsuit/mace-mp.
If you use them please cite [our paper](https://arxiv.org/abs/2401.00096) which also contains an large range of example applications and benchmarks.

> [!CAUTION]
> The MACE-MP models are trained on MPTrj raw DFT energies from VASP outputs, and are not directly comparable to the MP's DFT energies or CHGNet's energies, which have been applied MP2020Compatibility corrections for some transition metal oxides, fluorides (GGA/GGA+U mixing corrections), and 14 anions species (anion corrections). For more details, please refer to the [MP Documentation](https://docs.materialsproject.org/methodology/materials-methodology/thermodynamic-stability/thermodynamic-stability/anion-and-gga-gga+u-mixing) and [MP2020Compatibility.yaml](https://github.com/materialsproject/pymatgen/blob/master/pymatgen/entries/MP2020Compatibility.yaml).

#### Example usage in ASE
```py
from mace.calculators import mace_mp
from ase import build

atoms = build.molecule('H2O')
calc = mace_mp(model="medium", dispersion=False, default_dtype="float32", device='cuda')
atoms.calc = calc
print(atoms.get_potential_energy())
```

### MACE-OFF: Transferable Organic Force Fields

There is a series (small, medium, large) transferable organic force fields. These can be used for the simulation of organic molecules, crystals and molecular liquids, or as a starting point for fine-tuning on a new dataset. The models are released under the [ASL license](https://github.com/gabor1/ASL).
The models are releaed on GitHub at https://github.com/ACEsuit/mace-off.
If you use them please cite [our paper](https://arxiv.org/abs/2312.15211) which also contains detailed benchmarks and example applications.

#### Example usage in ASE
```py
from mace.calculators import mace_off
from ase import build

atoms = build.molecule('H2O')
calc = mace_off(model="medium", device='cuda')
atoms.calc = calc
print(atoms.get_potential_energy())
```

### Finetuning foundation models

To finetune one of the mace-mp-0 foundation model, you can use the `mace_run_train` script with the extra argument `--foundation_model=model_type`. For example to finetune the small model on a new dataset, you can use:

```sh
mace_run_train \
  --name="MACE" \
  --foundation_model="small" \
  --train_file="train.xyz" \
  --valid_fraction=0.05 \
  --test_file="test.xyz" \
  --energy_weight=1.0 \
  --forces_weight=1.0 \
  --E0s="average" \
  --lr=0.01 \
  --scaling="rms_forces_scaling" \
  --batch_size=2 \
  --max_num_epochs=6 \
  --ema \
  --ema_decay=0.99 \
  --amsgrad \
  --default_dtype="float32" \
  --device=cuda \
  --seed=3 
```
Other options are "medium" and "large", or the path to a foundation model. 
If you want to finetune another model, the model will be loaded from the path provided `--foundation_model=$path_model`, but you will need to provide the full set of hyperparameters (hidden irreps, r_max, etc.) matching the model.

## Development

This project uses [pre-commit](https://pre-commit.com/) to execute code formatting and linting on commit.
We also use `black`, `isort`, `pylint`, and `mypy`.
We recommend setting up your development environment by installing the `dev` packages
into your python environment:
```bash
pip install -e ".[dev]"
pre-commit install
```
The second line will initialise `pre-commit` to automaticaly run code checks on commit.
We have CI set up to check this, but we _highly_ recommend that you run those commands
before you commit (and push) to avoid accidentally committing bad code.

We are happy to accept pull requests under an [MIT license](https://choosealicense.com/licenses/mit/). Please copy/paste the license text as a comment into your pull request.

## References

If you use this code, please cite our papers:

```text
@inproceedings{Batatia2022mace,
  title={{MACE}: Higher Order Equivariant Message Passing Neural Networks for Fast and Accurate Force Fields},
  author={Ilyes Batatia and David Peter Kovacs and Gregor N. C. Simm and Christoph Ortner and Gabor Csanyi},
  booktitle={Advances in Neural Information Processing Systems},
  editor={Alice H. Oh and Alekh Agarwal and Danielle Belgrave and Kyunghyun Cho},
  year={2022},
  url={https://openreview.net/forum?id=YPpSngE-ZU}
}

@misc{Batatia2022Design,
  title = {The Design Space of E(3)-Equivariant Atom-Centered Interatomic Potentials},
  author = {Batatia, Ilyes and Batzner, Simon and Kov{\'a}cs, D{\'a}vid P{\'e}ter and Musaelian, Albert and Simm, Gregor N. C. and Drautz, Ralf and Ortner, Christoph and Kozinsky, Boris and Cs{\'a}nyi, G{\'a}bor},
  year = {2022},
  number = {arXiv:2205.06643},
  eprint = {2205.06643},
  eprinttype = {arxiv},
  doi = {10.48550/arXiv.2205.06643},
  archiveprefix = {arXiv}
 }
```

## Contact

If you have any questions, please contact us at ilyes.batatia@ens-paris-saclay.fr.

For bugs or feature requests, please use [GitHub Issues](https://github.com/ACEsuit/mace/issues).

## License

MACE is published and distributed under the [MIT License](MIT.md).<|MERGE_RESOLUTION|>--- conflicted
+++ resolved
@@ -53,11 +53,7 @@
 Requirements:
 
 - Python >= 3.7
-<<<<<<< HEAD
-- [PyTorch](https://pytorch.org/) >= 1.12 **(training with float64 is not supported with PyTorch 2.1 but is supported with 2.2 and later.)**.
-=======
 - [PyTorch](https://pytorch.org/) >= 1.12 **(training with float64 is not supported with PyTorch 2.1)**.
->>>>>>> 56d70334
 
 (for openMM, use Python = 3.9)
 
